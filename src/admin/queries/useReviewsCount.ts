
import { useQuery } from "@tanstack/react-query"
import { supabase } from "@/integrations/supabase/client"
import { adminKeys } from "@/admin/types/queries"

export const useReviewsCount = () => {
  return useQuery({
    queryKey: [...adminKeys.reviews(), 'count'],
    queryFn: async () => {
      const { count, error } = await supabase
<<<<<<< HEAD
<<<<<<< HEAD
        .from('part_reviews')
=======
        .from('part_reviews') // Changed from 'printer_parts_reviews' to 'part_reviews'
>>>>>>> parent of 0c79d1a (Reverted to edit edt-cda685f1-217e-496a-a0e4-ff806b9e6b4c: "Fix TypeScript errors in CategoryManagement)
=======
        .from('part_reviews') // Changed from 'printer_parts_reviews' to 'part_reviews'
>>>>>>> d861d371
        .select('*', { count: 'exact' })

      if (error) throw error
      return count || 0
    }
  })
}<|MERGE_RESOLUTION|>--- conflicted
+++ resolved
@@ -8,15 +8,7 @@
     queryKey: [...adminKeys.reviews(), 'count'],
     queryFn: async () => {
       const { count, error } = await supabase
-<<<<<<< HEAD
-<<<<<<< HEAD
-        .from('part_reviews')
-=======
         .from('part_reviews') // Changed from 'printer_parts_reviews' to 'part_reviews'
->>>>>>> parent of 0c79d1a (Reverted to edit edt-cda685f1-217e-496a-a0e4-ff806b9e6b4c: "Fix TypeScript errors in CategoryManagement)
-=======
-        .from('part_reviews') // Changed from 'printer_parts_reviews' to 'part_reviews'
->>>>>>> d861d371
         .select('*', { count: 'exact' })
 
       if (error) throw error
