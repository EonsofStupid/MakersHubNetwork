--- conflicted
+++ resolved
@@ -2,13 +2,10 @@
 import { motion, AnimatePresence } from "framer-motion";
 import { cn } from "@/lib/utils";
 import { Copy, Check } from "lucide-react";
-<<<<<<< HEAD
 import type { ThemeToken } from "@/types/theme";
-=======
-import { ThemeToken } from "@/types/theme";
->>>>>>> 84b2a924
 
 interface ThemeColorSystemProps {
+  tokens: ThemeToken[];
   tokens: ThemeToken[];
 }
 
