export type Json =
  | string
  | number
  | boolean
  | null
  | { [key: string]: Json | undefined }
  | Json[]

export type Database = {
  public: {
    Tables: {
      components: {
        Row: {
          category: string
          created_at: string | null
          description: string | null
          id: string
          image_url: string | null
          name: string
          price: number | null
          specifications: Json | null
          trending: boolean | null
          updated_at: string | null
          value_rating: number | null
        }
        Insert: {
          category: string
          created_at?: string | null
          description?: string | null
          id?: string
          image_url?: string | null
          name: string
          price?: number | null
          specifications?: Json | null
          trending?: boolean | null
          updated_at?: string | null
          value_rating?: number | null
        }
        Update: {
          category?: string
          created_at?: string | null
          description?: string | null
          id?: string
          image_url?: string | null
          name?: string
          price?: number | null
          specifications?: Json | null
          trending?: boolean | null
          updated_at?: string | null
          value_rating?: number | null
        }
        Relationships: []
      }
<<<<<<< HEAD
      profiles: {
        Row: {
          avatar_url: string | null
          bio: string | null
          created_at: string
          custom_styles: Json | null
          display_name: string | null
          id: string
          layout_preference: Json | null
          motion_enabled: boolean | null
          preferences: Json | null
          social_links: Json | null
          theme_preference: string | null
          updated_at: string
        }
        Insert: {
          avatar_url?: string | null
          bio?: string | null
          created_at?: string
          custom_styles?: Json | null
          display_name?: string | null
          id: string
          layout_preference?: Json | null
          motion_enabled?: boolean | null
          preferences?: Json | null
          social_links?: Json | null
          theme_preference?: string | null
          updated_at?: string
        }
        Update: {
          avatar_url?: string | null
          bio?: string | null
          created_at?: string
          custom_styles?: Json | null
          display_name?: string | null
          id?: string
          layout_preference?: Json | null
          motion_enabled?: boolean | null
          preferences?: Json | null
          social_links?: Json | null
          theme_preference?: string | null
          updated_at?: string
        }
        Relationships: []
      }
      role_permissions: {
        Row: {
          action: string
          created_at: string
          id: string
          role: Database["public"]["Enums"]["user_role"]
          subject: string
        }
        Insert: {
          action: string
          created_at?: string
          id?: string
          role: Database["public"]["Enums"]["user_role"]
          subject: string
        }
        Update: {
          action?: string
          created_at?: string
          id?: string
          role?: Database["public"]["Enums"]["user_role"]
          subject?: string
        }
        Relationships: []
      }
      sensors: {
        Row: {
          accuracy: string | null
          average_price: number | null
          average_rating: number | null
          connector_type: string | null
          cons: string[] | null
          created_at: string | null
          dimensions: string | null
          english_reviews_count: number | null
          firmware_compatibility: string[] | null
          has_self_test: boolean | null
          id: string
          image_url: string | null
          includes_alarm: boolean | null
          mounting_type: string | null
          printer_models: string[] | null
          probe_material: string | null
          pros: string[] | null
          site_rating: number | null
          summary: string | null
          type: string
          updated_at: string | null
          weight: string | null
        }
        Insert: {
          accuracy?: string | null
          average_price?: number | null
          average_rating?: number | null
          connector_type?: string | null
          cons?: string[] | null
          created_at?: string | null
          dimensions?: string | null
          english_reviews_count?: number | null
          firmware_compatibility?: string[] | null
          has_self_test?: boolean | null
          id?: string
          image_url?: string | null
          includes_alarm?: boolean | null
          mounting_type?: string | null
          printer_models?: string[] | null
          probe_material?: string | null
          pros?: string[] | null
          site_rating?: number | null
          summary?: string | null
          type: string
          updated_at?: string | null
          weight?: string | null
        }
        Update: {
          accuracy?: string | null
          average_price?: number | null
          average_rating?: number | null
          connector_type?: string | null
          cons?: string[] | null
          created_at?: string | null
          dimensions?: string | null
          english_reviews_count?: number | null
          firmware_compatibility?: string[] | null
          has_self_test?: boolean | null
          id?: string
          image_url?: string | null
          includes_alarm?: boolean | null
          mounting_type?: string | null
          printer_models?: string[] | null
          probe_material?: string | null
          pros?: string[] | null
          site_rating?: number | null
          summary?: string | null
          type?: string
          updated_at?: string | null
          weight?: string | null
        }
        Relationships: []
      }
      theme_components: {
        Row: {
          component_name: string
          context: string | null
          created_at: string | null
          id: string
          styles: Json
          theme_id: string | null
          updated_at: string | null
        }
        Insert: {
          component_name: string
          context?: string | null
          created_at?: string | null
          id?: string
          styles: Json
          theme_id?: string | null
          updated_at?: string | null
        }
        Update: {
          component_name?: string
          context?: string | null
          created_at?: string | null
          id?: string
          styles?: Json
          theme_id?: string | null
          updated_at?: string | null
        }
        Relationships: [
          {
            foreignKeyName: "theme_components_theme_id_fkey"
            columns: ["theme_id"]
            isOneToOne: false
            referencedRelation: "themes"
=======
      manufacturers: {
        Row: {
          created_at: string
          description: string | null
          id: string
          logo_url: string | null
          name: string
          slug: string
          updated_at: string
          website_url: string | null
        }
        Insert: {
          created_at?: string
          description?: string | null
          id?: string
          logo_url?: string | null
          name: string
          slug: string
          updated_at?: string
          website_url?: string | null
        }
        Update: {
          created_at?: string
          description?: string | null
          id?: string
          logo_url?: string | null
          name?: string
          slug?: string
          updated_at?: string
          website_url?: string | null
        }
        Relationships: []
      }
      part_reviews: {
        Row: {
          cons: string[] | null
          content: string | null
          created_at: string
          helpful_votes: number | null
          id: string
          part_id: string | null
          pros: string[] | null
          rating: number | null
          title: string | null
          updated_at: string
          user_id: string | null
          verified_purchase: boolean | null
        }
        Insert: {
          cons?: string[] | null
          content?: string | null
          created_at?: string
          helpful_votes?: number | null
          id?: string
          part_id?: string | null
          pros?: string[] | null
          rating?: number | null
          title?: string | null
          updated_at?: string
          user_id?: string | null
          verified_purchase?: boolean | null
        }
        Update: {
          cons?: string[] | null
          content?: string | null
          created_at?: string
          helpful_votes?: number | null
          id?: string
          part_id?: string | null
          pros?: string[] | null
          rating?: number | null
          title?: string | null
          updated_at?: string
          user_id?: string | null
          verified_purchase?: boolean | null
        }
        Relationships: [
          {
            foreignKeyName: "part_reviews_part_id_fkey"
            columns: ["part_id"]
            isOneToOne: false
            referencedRelation: "printer_parts"
            referencedColumns: ["id"]
          },
        ]
      }
      printer_part_categories: {
        Row: {
          created_at: string
          description: string | null
          id: string
          name: string
          parent_id: string | null
          slug: string
          updated_at: string
        }
        Insert: {
          created_at?: string
          description?: string | null
          id?: string
          name: string
          parent_id?: string | null
          slug: string
          updated_at?: string
        }
        Update: {
          created_at?: string
          description?: string | null
          id?: string
          name?: string
          parent_id?: string | null
          slug?: string
          updated_at?: string
        }
        Relationships: [
          {
            foreignKeyName: "printer_part_categories_parent_id_fkey"
            columns: ["parent_id"]
            isOneToOne: false
            referencedRelation: "printer_part_categories"
>>>>>>> 67bc3648
            referencedColumns: ["id"]
          },
        ]
      }
<<<<<<< HEAD
      theme_tokens: {
        Row: {
          category: string
          created_at: string | null
          description: string | null
          fallback_value: string | null
          id: string
          theme_id: string | null
          token_name: string
          token_value: string
          updated_at: string | null
        }
        Insert: {
          category: string
          created_at?: string | null
          description?: string | null
          fallback_value?: string | null
          id?: string
          theme_id?: string | null
          token_name: string
          token_value: string
          updated_at?: string | null
        }
        Update: {
          category?: string
          created_at?: string | null
          description?: string | null
          fallback_value?: string | null
          id?: string
          theme_id?: string | null
          token_name?: string
          token_value?: string
          updated_at?: string | null
        }
        Relationships: [
          {
            foreignKeyName: "theme_tokens_theme_id_fkey"
            columns: ["theme_id"]
            isOneToOne: false
            referencedRelation: "themes"
=======
      printer_parts: {
        Row: {
          category_id: string | null
          community_score: number | null
          compatibility: Json | null
          cons: string[] | null
          created_at: string
          created_by: string | null
          description: string | null
          dimensions: Json | null
          id: string
          images: string[] | null
          manufacturer_id: string | null
          model_number: string | null
          name: string
          price_range: Json | null
          pros: string[] | null
          review_count: number | null
          slug: string
          specifications: Json | null
          status: Database["public"]["Enums"]["part_status"]
          summary: string | null
          updated_at: string
        }
        Insert: {
          category_id?: string | null
          community_score?: number | null
          compatibility?: Json | null
          cons?: string[] | null
          created_at?: string
          created_by?: string | null
          description?: string | null
          dimensions?: Json | null
          id?: string
          images?: string[] | null
          manufacturer_id?: string | null
          model_number?: string | null
          name: string
          price_range?: Json | null
          pros?: string[] | null
          review_count?: number | null
          slug: string
          specifications?: Json | null
          status?: Database["public"]["Enums"]["part_status"]
          summary?: string | null
          updated_at?: string
        }
        Update: {
          category_id?: string | null
          community_score?: number | null
          compatibility?: Json | null
          cons?: string[] | null
          created_at?: string
          created_by?: string | null
          description?: string | null
          dimensions?: Json | null
          id?: string
          images?: string[] | null
          manufacturer_id?: string | null
          model_number?: string | null
          name?: string
          price_range?: Json | null
          pros?: string[] | null
          review_count?: number | null
          slug?: string
          specifications?: Json | null
          status?: Database["public"]["Enums"]["part_status"]
          summary?: string | null
          updated_at?: string
        }
        Relationships: [
          {
            foreignKeyName: "printer_parts_category_id_fkey"
            columns: ["category_id"]
            isOneToOne: false
            referencedRelation: "printer_part_categories"
            referencedColumns: ["id"]
          },
          {
            foreignKeyName: "printer_parts_manufacturer_id_fkey"
            columns: ["manufacturer_id"]
            isOneToOne: false
            referencedRelation: "manufacturers"
>>>>>>> 67bc3648
            referencedColumns: ["id"]
          },
        ]
      }
<<<<<<< HEAD
      theme_variants: {
        Row: {
          created_at: string | null
          id: string
          styles: Json | null
          theme_id: string | null
          updated_at: string | null
          variant_type: string
        }
        Insert: {
          created_at?: string | null
          id?: string
          styles?: Json | null
          theme_id?: string | null
          updated_at?: string | null
          variant_type: string
        }
        Update: {
          created_at?: string | null
          id?: string
          styles?: Json | null
          theme_id?: string | null
          updated_at?: string | null
          variant_type?: string
        }
        Relationships: [
          {
            foreignKeyName: "theme_variants_theme_id_fkey"
            columns: ["theme_id"]
            isOneToOne: false
            referencedRelation: "themes"
            referencedColumns: ["id"]
          },
        ]
      }
      theme_versions: {
        Row: {
          changes: Json
          created_at: string | null
          created_by: string | null
          id: string
          theme_id: string | null
          version: number
        }
        Insert: {
          changes: Json
          created_at?: string | null
          created_by?: string | null
          id?: string
          theme_id?: string | null
          version: number
        }
        Update: {
          changes?: Json
=======
      profiles: {
        Row: {
          avatar_url: string | null
          bio: string | null
          created_at: string
          custom_styles: Json | null
          display_name: string | null
          id: string
          layout_preference: Json | null
          motion_enabled: boolean | null
          platform_preference: string | null
          platform_specific_settings: Json | null
          preferences: Json | null
          social_links: Json | null
          theme_preference: string | null
          updated_at: string
        }
        Insert: {
          avatar_url?: string | null
          bio?: string | null
          created_at?: string
          custom_styles?: Json | null
          display_name?: string | null
          id: string
          layout_preference?: Json | null
          motion_enabled?: boolean | null
          platform_preference?: string | null
          platform_specific_settings?: Json | null
          preferences?: Json | null
          social_links?: Json | null
          theme_preference?: string | null
          updated_at?: string
        }
        Update: {
          avatar_url?: string | null
          bio?: string | null
          created_at?: string
          custom_styles?: Json | null
          display_name?: string | null
          id?: string
          layout_preference?: Json | null
          motion_enabled?: boolean | null
          platform_preference?: string | null
          platform_specific_settings?: Json | null
          preferences?: Json | null
          social_links?: Json | null
          theme_preference?: string | null
          updated_at?: string
        }
        Relationships: []
      }
      role_permissions: {
        Row: {
          action: string
          created_at: string
          id: string
          role: Database["public"]["Enums"]["user_role"]
          subject: string
        }
        Insert: {
          action: string
          created_at?: string
          id?: string
          role: Database["public"]["Enums"]["user_role"]
          subject: string
        }
        Update: {
          action?: string
          created_at?: string
          id?: string
          role?: Database["public"]["Enums"]["user_role"]
          subject?: string
        }
        Relationships: []
      }
      theme_components: {
        Row: {
          component_name: string
          context: string | null
          created_at: string | null
          id: string
          styles: Json
          theme_id: string | null
          updated_at: string | null
        }
        Insert: {
          component_name: string
          context?: string | null
          created_at?: string | null
          id?: string
          styles: Json
          theme_id?: string | null
          updated_at?: string | null
        }
        Update: {
          component_name?: string
          context?: string | null
>>>>>>> 67bc3648
          created_at?: string | null
          id?: string
<<<<<<< HEAD
          theme_id?: string | null
          version?: number
        }
        Relationships: [
          {
            foreignKeyName: "theme_versions_theme_id_fkey"
=======
          styles?: Json
          theme_id?: string | null
          updated_at?: string | null
        }
        Relationships: [
          {
            foreignKeyName: "theme_components_theme_id_fkey"
>>>>>>> 67bc3648
            columns: ["theme_id"]
            isOneToOne: false
            referencedRelation: "themes"
            referencedColumns: ["id"]
          },
        ]
      }
<<<<<<< HEAD
      themes: {
        Row: {
          cache_key: string | null
          cached_styles: Json | null
          component_tokens: Json | null
          composition_rules: Json | null
          created_at: string | null
          created_by: string | null
          description: string | null
          design_tokens: Json | null
          id: string
          is_default: boolean | null
          name: string
          parent_theme_id: string | null
          published_at: string | null
          status: Database["public"]["Enums"]["theme_status"] | null
=======
      theme_tokens: {
        Row: {
          category: string
          created_at: string | null
          description: string | null
          fallback_value: string | null
          id: string
          theme_id: string | null
          token_name: string
          token_value: string
>>>>>>> 67bc3648
          updated_at: string | null
          version: number | null
        }
        Insert: {
<<<<<<< HEAD
          cache_key?: string | null
          cached_styles?: Json | null
          component_tokens?: Json | null
          composition_rules?: Json | null
          created_at?: string | null
          created_by?: string | null
          description?: string | null
          design_tokens?: Json | null
          id?: string
          is_default?: boolean | null
          name: string
          parent_theme_id?: string | null
          published_at?: string | null
          status?: Database["public"]["Enums"]["theme_status"] | null
=======
          category: string
          created_at?: string | null
          description?: string | null
          fallback_value?: string | null
          id?: string
          theme_id?: string | null
          token_name: string
          token_value: string
>>>>>>> 67bc3648
          updated_at?: string | null
          version?: number | null
        }
        Update: {
<<<<<<< HEAD
          cache_key?: string | null
          cached_styles?: Json | null
          component_tokens?: Json | null
          composition_rules?: Json | null
          created_at?: string | null
          created_by?: string | null
          description?: string | null
          design_tokens?: Json | null
          id?: string
          is_default?: boolean | null
          name?: string
          parent_theme_id?: string | null
          published_at?: string | null
          status?: Database["public"]["Enums"]["theme_status"] | null
=======
          category?: string
          created_at?: string | null
          description?: string | null
          fallback_value?: string | null
          id?: string
          theme_id?: string | null
          token_name?: string
          token_value?: string
>>>>>>> 67bc3648
          updated_at?: string | null
          version?: number | null
        }
        Relationships: [
          {
<<<<<<< HEAD
            foreignKeyName: "themes_parent_theme_id_fkey"
            columns: ["parent_theme_id"]
=======
            foreignKeyName: "theme_tokens_theme_id_fkey"
            columns: ["theme_id"]
>>>>>>> 67bc3648
            isOneToOne: false
            referencedRelation: "themes"
            referencedColumns: ["id"]
          },
        ]
      }
<<<<<<< HEAD
      user_roles: {
=======
      theme_variants: {
>>>>>>> 67bc3648
        Row: {
          created_at: string
          id: string
<<<<<<< HEAD
          role: Database["public"]["Enums"]["user_role"]
          user_id: string | null
=======
          styles: Json | null
          theme_id: string | null
          updated_at: string | null
          variant_type: string
>>>>>>> 67bc3648
        }
        Insert: {
          created_at?: string
          id?: string
<<<<<<< HEAD
          role: Database["public"]["Enums"]["user_role"]
          user_id?: string | null
=======
          styles?: Json | null
          theme_id?: string | null
          updated_at?: string | null
          variant_type: string
>>>>>>> 67bc3648
        }
        Update: {
          created_at?: string
          id?: string
<<<<<<< HEAD
          role?: Database["public"]["Enums"]["user_role"]
          user_id?: string | null
        }
        Relationships: []
=======
          styles?: Json | null
          theme_id?: string | null
          updated_at?: string | null
          variant_type?: string
        }
        Relationships: [
          {
            foreignKeyName: "theme_variants_theme_id_fkey"
            columns: ["theme_id"]
            isOneToOne: false
            referencedRelation: "themes"
            referencedColumns: ["id"]
          },
        ]
      }
      theme_versions: {
        Row: {
          changes: Json
          created_at: string | null
          created_by: string | null
          id: string
          theme_id: string | null
          version: number
        }
        Insert: {
          changes: Json
          created_at?: string | null
          created_by?: string | null
          id?: string
          theme_id?: string | null
          version: number
        }
        Update: {
          changes?: Json
          created_at?: string | null
          created_by?: string | null
          id?: string
          theme_id?: string | null
          version?: number
        }
        Relationships: [
          {
            foreignKeyName: "theme_versions_theme_id_fkey"
            columns: ["theme_id"]
            isOneToOne: false
            referencedRelation: "themes"
            referencedColumns: ["id"]
          },
        ]
      }
      themes: {
        Row: {
          cache_key: string | null
          cached_styles: Json | null
          component_tokens: Json | null
          composition_rules: Json | null
          created_at: string | null
          created_by: string | null
          description: string | null
          design_tokens: Json | null
          id: string
          is_default: boolean | null
          name: string
          parent_theme_id: string | null
          published_at: string | null
          status: Database["public"]["Enums"]["theme_status"] | null
          updated_at: string | null
          version: number | null
        }
        Insert: {
          cache_key?: string | null
          cached_styles?: Json | null
          component_tokens?: Json | null
          composition_rules?: Json | null
          created_at?: string | null
          created_by?: string | null
          description?: string | null
          design_tokens?: Json | null
          id?: string
          is_default?: boolean | null
          name: string
          parent_theme_id?: string | null
          published_at?: string | null
          status?: Database["public"]["Enums"]["theme_status"] | null
          updated_at?: string | null
          version?: number | null
        }
        Update: {
          cache_key?: string | null
          cached_styles?: Json | null
          component_tokens?: Json | null
          composition_rules?: Json | null
          created_at?: string | null
          created_by?: string | null
          description?: string | null
          design_tokens?: Json | null
          id?: string
          is_default?: boolean | null
          name?: string
          parent_theme_id?: string | null
          published_at?: string | null
          status?: Database["public"]["Enums"]["theme_status"] | null
          updated_at?: string | null
          version?: number | null
        }
        Relationships: [
          {
            foreignKeyName: "themes_parent_theme_id_fkey"
            columns: ["parent_theme_id"]
            isOneToOne: false
            referencedRelation: "themes"
            referencedColumns: ["id"]
          },
        ]
>>>>>>> 67bc3648
      }
      user_roles: {
        Row: {
          created_at: string
          id: string
          role: Database["public"]["Enums"]["user_role"]
          user_id: string | null
        }
        Insert: {
          created_at?: string
          id?: string
          role: Database["public"]["Enums"]["user_role"]
          user_id?: string | null
        }
        Update: {
          created_at?: string
          id?: string
          role?: Database["public"]["Enums"]["user_role"]
          user_id?: string | null
        }
        Relationships: []
      }
    }
    Views: {
      [_ in never]: never
    }
    Functions: {
      check_is_super_admin: {
        Args: {
          user_id: string
        }
        Returns: boolean
      }
      ensure_theme_token_structure: {
        Args: {
          data: Json
        }
        Returns: Json
      }
      get_theme_inheritance_chain: {
        Args: {
          theme_id: string
        }
        Returns: {
          id: string
          level: number
        }[]
      }
      jsonb_deep_merge: {
        Args: {
          a: Json
          b: Json
        }
        Returns: Json
      }
      merge_theme_styles: {
        Args: {
          base_styles: Json
          override_styles: Json
        }
        Returns: Json
      }
    }
    Enums: {
<<<<<<< HEAD
=======
      part_status: "draft" | "published" | "archived"
>>>>>>> 67bc3648
      theme_status: "draft" | "published" | "archived"
      user_role: "admin" | "super_admin" | "maker" | "subscriber"
    }
    CompositeTypes: {
      [_ in never]: never
    }
  }
}

type PublicSchema = Database[Extract<keyof Database, "public">]

export type Tables<
  PublicTableNameOrOptions extends
    | keyof (PublicSchema["Tables"] & PublicSchema["Views"])
    | { schema: keyof Database },
  TableName extends PublicTableNameOrOptions extends { schema: keyof Database }
    ? keyof (Database[PublicTableNameOrOptions["schema"]]["Tables"] &
        Database[PublicTableNameOrOptions["schema"]]["Views"])
    : never = never,
> = PublicTableNameOrOptions extends { schema: keyof Database }
  ? (Database[PublicTableNameOrOptions["schema"]]["Tables"] &
      Database[PublicTableNameOrOptions["schema"]]["Views"])[TableName] extends {
      Row: infer R
    }
    ? R
    : never
  : PublicTableNameOrOptions extends keyof (PublicSchema["Tables"] &
        PublicSchema["Views"])
    ? (PublicSchema["Tables"] &
        PublicSchema["Views"])[PublicTableNameOrOptions] extends {
        Row: infer R
      }
      ? R
      : never
    : never

export type TablesInsert<
  PublicTableNameOrOptions extends
    | keyof PublicSchema["Tables"]
    | { schema: keyof Database },
  TableName extends PublicTableNameOrOptions extends { schema: keyof Database }
    ? keyof Database[PublicTableNameOrOptions["schema"]]["Tables"]
    : never = never,
> = PublicTableNameOrOptions extends { schema: keyof Database }
  ? Database[PublicTableNameOrOptions["schema"]]["Tables"][TableName] extends {
      Insert: infer I
    }
    ? I
    : never
  : PublicTableNameOrOptions extends keyof PublicSchema["Tables"]
    ? PublicSchema["Tables"][PublicTableNameOrOptions] extends {
        Insert: infer I
      }
      ? I
      : never
    : never

export type TablesUpdate<
  PublicTableNameOrOptions extends
    | keyof PublicSchema["Tables"]
    | { schema: keyof Database },
  TableName extends PublicTableNameOrOptions extends { schema: keyof Database }
    ? keyof Database[PublicTableNameOrOptions["schema"]]["Tables"]
    : never = never,
> = PublicTableNameOrOptions extends { schema: keyof Database }
  ? Database[PublicTableNameOrOptions["schema"]]["Tables"][TableName] extends {
      Update: infer U
    }
    ? U
    : never
  : PublicTableNameOrOptions extends keyof PublicSchema["Tables"]
    ? PublicSchema["Tables"][PublicTableNameOrOptions] extends {
        Update: infer U
      }
      ? U
      : never
    : never

export type Enums<
  PublicEnumNameOrOptions extends
    | keyof PublicSchema["Enums"]
    | { schema: keyof Database },
  EnumName extends PublicEnumNameOrOptions extends { schema: keyof Database }
    ? keyof Database[PublicEnumNameOrOptions["schema"]]["Enums"]
    : never = never,
> = PublicEnumNameOrOptions extends { schema: keyof Database }
  ? Database[PublicEnumNameOrOptions["schema"]]["Enums"][EnumName]
  : PublicEnumNameOrOptions extends keyof PublicSchema["Enums"]
    ? PublicSchema["Enums"][PublicEnumNameOrOptions]
    : never

export type CompositeTypes<
  PublicCompositeTypeNameOrOptions extends
    | keyof PublicSchema["CompositeTypes"]
    | { schema: keyof Database },
  CompositeTypeName extends PublicCompositeTypeNameOrOptions extends {
    schema: keyof Database
  }
    ? keyof Database[PublicCompositeTypeNameOrOptions["schema"]]["CompositeTypes"]
    : never = never,
> = PublicCompositeTypeNameOrOptions extends { schema: keyof Database }
  ? Database[PublicCompositeTypeNameOrOptions["schema"]]["CompositeTypes"][CompositeTypeName]
  : PublicCompositeTypeNameOrOptions extends keyof PublicSchema["CompositeTypes"]
    ? PublicSchema["CompositeTypes"][PublicCompositeTypeNameOrOptions]
    : never<|MERGE_RESOLUTION|>--- conflicted
+++ resolved
@@ -10,53 +10,71 @@
   public: {
     Tables: {
       components: {
-        Row: {
+      components: {
+        Row: {
+          category: string
           category: string
           created_at: string | null
           description: string | null
           id: string
+          image_url: string | null
           image_url: string | null
           name: string
           price: number | null
           specifications: Json | null
           trending: boolean | null
+          price: number | null
+          specifications: Json | null
+          trending: boolean | null
           updated_at: string | null
           value_rating: number | null
+          value_rating: number | null
         }
         Insert: {
           category: string
-          created_at?: string | null
-          description?: string | null
-          id?: string
+          category: string
+          created_at?: string | null
+          description?: string | null
+          id?: string
+          image_url?: string | null
           image_url?: string | null
           name: string
           price?: number | null
           specifications?: Json | null
           trending?: boolean | null
+          price?: number | null
+          specifications?: Json | null
+          trending?: boolean | null
           updated_at?: string | null
           value_rating?: number | null
+          value_rating?: number | null
         }
         Update: {
           category?: string
-          created_at?: string | null
-          description?: string | null
-          id?: string
+          category?: string
+          created_at?: string | null
+          description?: string | null
+          id?: string
+          image_url?: string | null
           image_url?: string | null
           name?: string
           price?: number | null
           specifications?: Json | null
           trending?: boolean | null
+          price?: number | null
+          specifications?: Json | null
+          trending?: boolean | null
           updated_at?: string | null
           value_rating?: number | null
         }
         Relationships: []
       }
-<<<<<<< HEAD
       profiles: {
         Row: {
           avatar_url: string | null
           bio: string | null
           created_at: string
+          custom_styles: Json | null
           custom_styles: Json | null
           display_name: string | null
           id: string
@@ -72,6 +90,7 @@
           bio?: string | null
           created_at?: string
           custom_styles?: Json | null
+          custom_styles?: Json | null
           display_name?: string | null
           id: string
           layout_preference?: Json | null
@@ -86,6 +105,7 @@
           bio?: string | null
           created_at?: string
           custom_styles?: Json | null
+          custom_styles?: Json | null
           display_name?: string | null
           id?: string
           layout_preference?: Json | null
@@ -96,23 +116,35 @@
           updated_at?: string
         }
         Relationships: []
-      }
+        Relationships: []
+      }
+      role_permissions: {
       role_permissions: {
         Row: {
           action: string
           created_at: string
+          action: string
+          created_at: string
           id: string
           role: Database["public"]["Enums"]["user_role"]
           subject: string
+          role: Database["public"]["Enums"]["user_role"]
+          subject: string
         }
         Insert: {
           action: string
           created_at?: string
+          action: string
+          created_at?: string
           id?: string
           role: Database["public"]["Enums"]["user_role"]
           subject: string
-        }
-        Update: {
+          role: Database["public"]["Enums"]["user_role"]
+          subject: string
+        }
+        Update: {
+          action?: string
+          created_at?: string
           action?: string
           created_at?: string
           id?: string
@@ -230,133 +262,11 @@
             columns: ["theme_id"]
             isOneToOne: false
             referencedRelation: "themes"
-=======
-      manufacturers: {
-        Row: {
-          created_at: string
-          description: string | null
-          id: string
-          logo_url: string | null
-          name: string
-          slug: string
-          updated_at: string
-          website_url: string | null
-        }
-        Insert: {
-          created_at?: string
-          description?: string | null
-          id?: string
-          logo_url?: string | null
-          name: string
-          slug: string
-          updated_at?: string
-          website_url?: string | null
-        }
-        Update: {
-          created_at?: string
-          description?: string | null
-          id?: string
-          logo_url?: string | null
-          name?: string
-          slug?: string
-          updated_at?: string
-          website_url?: string | null
-        }
-        Relationships: []
-      }
-      part_reviews: {
-        Row: {
-          cons: string[] | null
-          content: string | null
-          created_at: string
-          helpful_votes: number | null
-          id: string
-          part_id: string | null
-          pros: string[] | null
-          rating: number | null
-          title: string | null
-          updated_at: string
-          user_id: string | null
-          verified_purchase: boolean | null
-        }
-        Insert: {
-          cons?: string[] | null
-          content?: string | null
-          created_at?: string
-          helpful_votes?: number | null
-          id?: string
-          part_id?: string | null
-          pros?: string[] | null
-          rating?: number | null
-          title?: string | null
-          updated_at?: string
-          user_id?: string | null
-          verified_purchase?: boolean | null
-        }
-        Update: {
-          cons?: string[] | null
-          content?: string | null
-          created_at?: string
-          helpful_votes?: number | null
-          id?: string
-          part_id?: string | null
-          pros?: string[] | null
-          rating?: number | null
-          title?: string | null
-          updated_at?: string
-          user_id?: string | null
-          verified_purchase?: boolean | null
-        }
-        Relationships: [
-          {
-            foreignKeyName: "part_reviews_part_id_fkey"
-            columns: ["part_id"]
-            isOneToOne: false
-            referencedRelation: "printer_parts"
+            referencedRelation: "themes"
             referencedColumns: ["id"]
           },
         ]
       }
-      printer_part_categories: {
-        Row: {
-          created_at: string
-          description: string | null
-          id: string
-          name: string
-          parent_id: string | null
-          slug: string
-          updated_at: string
-        }
-        Insert: {
-          created_at?: string
-          description?: string | null
-          id?: string
-          name: string
-          parent_id?: string | null
-          slug: string
-          updated_at?: string
-        }
-        Update: {
-          created_at?: string
-          description?: string | null
-          id?: string
-          name?: string
-          parent_id?: string | null
-          slug?: string
-          updated_at?: string
-        }
-        Relationships: [
-          {
-            foreignKeyName: "printer_part_categories_parent_id_fkey"
-            columns: ["parent_id"]
-            isOneToOne: false
-            referencedRelation: "printer_part_categories"
->>>>>>> 67bc3648
-            referencedColumns: ["id"]
-          },
-        ]
-      }
-<<<<<<< HEAD
       theme_tokens: {
         Row: {
           category: string
@@ -397,96 +307,11 @@
             columns: ["theme_id"]
             isOneToOne: false
             referencedRelation: "themes"
-=======
-      printer_parts: {
-        Row: {
-          category_id: string | null
-          community_score: number | null
-          compatibility: Json | null
-          cons: string[] | null
-          created_at: string
-          created_by: string | null
-          description: string | null
-          dimensions: Json | null
-          id: string
-          images: string[] | null
-          manufacturer_id: string | null
-          model_number: string | null
-          name: string
-          price_range: Json | null
-          pros: string[] | null
-          review_count: number | null
-          slug: string
-          specifications: Json | null
-          status: Database["public"]["Enums"]["part_status"]
-          summary: string | null
-          updated_at: string
-        }
-        Insert: {
-          category_id?: string | null
-          community_score?: number | null
-          compatibility?: Json | null
-          cons?: string[] | null
-          created_at?: string
-          created_by?: string | null
-          description?: string | null
-          dimensions?: Json | null
-          id?: string
-          images?: string[] | null
-          manufacturer_id?: string | null
-          model_number?: string | null
-          name: string
-          price_range?: Json | null
-          pros?: string[] | null
-          review_count?: number | null
-          slug: string
-          specifications?: Json | null
-          status?: Database["public"]["Enums"]["part_status"]
-          summary?: string | null
-          updated_at?: string
-        }
-        Update: {
-          category_id?: string | null
-          community_score?: number | null
-          compatibility?: Json | null
-          cons?: string[] | null
-          created_at?: string
-          created_by?: string | null
-          description?: string | null
-          dimensions?: Json | null
-          id?: string
-          images?: string[] | null
-          manufacturer_id?: string | null
-          model_number?: string | null
-          name?: string
-          price_range?: Json | null
-          pros?: string[] | null
-          review_count?: number | null
-          slug?: string
-          specifications?: Json | null
-          status?: Database["public"]["Enums"]["part_status"]
-          summary?: string | null
-          updated_at?: string
-        }
-        Relationships: [
-          {
-            foreignKeyName: "printer_parts_category_id_fkey"
-            columns: ["category_id"]
-            isOneToOne: false
-            referencedRelation: "printer_part_categories"
-            referencedColumns: ["id"]
-          },
-          {
-            foreignKeyName: "printer_parts_manufacturer_id_fkey"
-            columns: ["manufacturer_id"]
-            isOneToOne: false
-            referencedRelation: "manufacturers"
->>>>>>> 67bc3648
+            referencedRelation: "themes"
             referencedColumns: ["id"]
           },
         ]
       }
-<<<<<<< HEAD
       theme_variants: {
         Row: {
           created_at: string | null
@@ -530,144 +355,51 @@
           id: string
           theme_id: string | null
           version: number
+          theme_id: string | null
+          version: number
         }
         Insert: {
           changes: Json
+          changes: Json
           created_at?: string | null
           created_by?: string | null
           id?: string
           theme_id?: string | null
           version: number
+          theme_id?: string | null
+          version: number
         }
         Update: {
           changes?: Json
-=======
-      profiles: {
-        Row: {
-          avatar_url: string | null
-          bio: string | null
-          created_at: string
-          custom_styles: Json | null
-          display_name: string | null
-          id: string
-          layout_preference: Json | null
-          motion_enabled: boolean | null
-          platform_preference: string | null
-          platform_specific_settings: Json | null
-          preferences: Json | null
-          social_links: Json | null
-          theme_preference: string | null
-          updated_at: string
-        }
-        Insert: {
-          avatar_url?: string | null
-          bio?: string | null
-          created_at?: string
-          custom_styles?: Json | null
-          display_name?: string | null
-          id: string
-          layout_preference?: Json | null
-          motion_enabled?: boolean | null
-          platform_preference?: string | null
-          platform_specific_settings?: Json | null
-          preferences?: Json | null
-          social_links?: Json | null
-          theme_preference?: string | null
-          updated_at?: string
-        }
-        Update: {
-          avatar_url?: string | null
-          bio?: string | null
-          created_at?: string
-          custom_styles?: Json | null
-          display_name?: string | null
-          id?: string
-          layout_preference?: Json | null
-          motion_enabled?: boolean | null
-          platform_preference?: string | null
-          platform_specific_settings?: Json | null
-          preferences?: Json | null
-          social_links?: Json | null
-          theme_preference?: string | null
-          updated_at?: string
-        }
-        Relationships: []
-      }
-      role_permissions: {
-        Row: {
-          action: string
-          created_at: string
-          id: string
-          role: Database["public"]["Enums"]["user_role"]
-          subject: string
-        }
-        Insert: {
-          action: string
-          created_at?: string
-          id?: string
-          role: Database["public"]["Enums"]["user_role"]
-          subject: string
-        }
-        Update: {
-          action?: string
-          created_at?: string
-          id?: string
-          role?: Database["public"]["Enums"]["user_role"]
-          subject?: string
-        }
-        Relationships: []
-      }
-      theme_components: {
-        Row: {
-          component_name: string
-          context: string | null
-          created_at: string | null
-          id: string
-          styles: Json
-          theme_id: string | null
-          updated_at: string | null
-        }
-        Insert: {
-          component_name: string
-          context?: string | null
-          created_at?: string | null
-          id?: string
-          styles: Json
-          theme_id?: string | null
-          updated_at?: string | null
-        }
-        Update: {
-          component_name?: string
-          context?: string | null
->>>>>>> 67bc3648
-          created_at?: string | null
-          id?: string
-<<<<<<< HEAD
+          changes?: Json
+          created_at?: string | null
+          created_by?: string | null
+          id?: string
+          theme_id?: string | null
+          version?: number
           theme_id?: string | null
           version?: number
         }
         Relationships: [
           {
             foreignKeyName: "theme_versions_theme_id_fkey"
-=======
-          styles?: Json
-          theme_id?: string | null
-          updated_at?: string | null
-        }
-        Relationships: [
-          {
-            foreignKeyName: "theme_components_theme_id_fkey"
->>>>>>> 67bc3648
+            columns: ["theme_id"]
+            foreignKeyName: "theme_versions_theme_id_fkey"
             columns: ["theme_id"]
             isOneToOne: false
+            referencedRelation: "themes"
             referencedRelation: "themes"
             referencedColumns: ["id"]
           },
         ]
       }
-<<<<<<< HEAD
       themes: {
-        Row: {
+      themes: {
+        Row: {
+          cache_key: string | null
+          cached_styles: Json | null
+          component_tokens: Json | null
+          composition_rules: Json | null
           cache_key: string | null
           cached_styles: Json | null
           component_tokens: Json | null
@@ -676,201 +408,14 @@
           created_by: string | null
           description: string | null
           design_tokens: Json | null
+          description: string | null
+          design_tokens: Json | null
           id: string
           is_default: boolean | null
           name: string
           parent_theme_id: string | null
           published_at: string | null
           status: Database["public"]["Enums"]["theme_status"] | null
-=======
-      theme_tokens: {
-        Row: {
-          category: string
-          created_at: string | null
-          description: string | null
-          fallback_value: string | null
-          id: string
-          theme_id: string | null
-          token_name: string
-          token_value: string
->>>>>>> 67bc3648
-          updated_at: string | null
-          version: number | null
-        }
-        Insert: {
-<<<<<<< HEAD
-          cache_key?: string | null
-          cached_styles?: Json | null
-          component_tokens?: Json | null
-          composition_rules?: Json | null
-          created_at?: string | null
-          created_by?: string | null
-          description?: string | null
-          design_tokens?: Json | null
-          id?: string
-          is_default?: boolean | null
-          name: string
-          parent_theme_id?: string | null
-          published_at?: string | null
-          status?: Database["public"]["Enums"]["theme_status"] | null
-=======
-          category: string
-          created_at?: string | null
-          description?: string | null
-          fallback_value?: string | null
-          id?: string
-          theme_id?: string | null
-          token_name: string
-          token_value: string
->>>>>>> 67bc3648
-          updated_at?: string | null
-          version?: number | null
-        }
-        Update: {
-<<<<<<< HEAD
-          cache_key?: string | null
-          cached_styles?: Json | null
-          component_tokens?: Json | null
-          composition_rules?: Json | null
-          created_at?: string | null
-          created_by?: string | null
-          description?: string | null
-          design_tokens?: Json | null
-          id?: string
-          is_default?: boolean | null
-          name?: string
-          parent_theme_id?: string | null
-          published_at?: string | null
-          status?: Database["public"]["Enums"]["theme_status"] | null
-=======
-          category?: string
-          created_at?: string | null
-          description?: string | null
-          fallback_value?: string | null
-          id?: string
-          theme_id?: string | null
-          token_name?: string
-          token_value?: string
->>>>>>> 67bc3648
-          updated_at?: string | null
-          version?: number | null
-        }
-        Relationships: [
-          {
-<<<<<<< HEAD
-            foreignKeyName: "themes_parent_theme_id_fkey"
-            columns: ["parent_theme_id"]
-=======
-            foreignKeyName: "theme_tokens_theme_id_fkey"
-            columns: ["theme_id"]
->>>>>>> 67bc3648
-            isOneToOne: false
-            referencedRelation: "themes"
-            referencedColumns: ["id"]
-          },
-        ]
-      }
-<<<<<<< HEAD
-      user_roles: {
-=======
-      theme_variants: {
->>>>>>> 67bc3648
-        Row: {
-          created_at: string
-          id: string
-<<<<<<< HEAD
-          role: Database["public"]["Enums"]["user_role"]
-          user_id: string | null
-=======
-          styles: Json | null
-          theme_id: string | null
-          updated_at: string | null
-          variant_type: string
->>>>>>> 67bc3648
-        }
-        Insert: {
-          created_at?: string
-          id?: string
-<<<<<<< HEAD
-          role: Database["public"]["Enums"]["user_role"]
-          user_id?: string | null
-=======
-          styles?: Json | null
-          theme_id?: string | null
-          updated_at?: string | null
-          variant_type: string
->>>>>>> 67bc3648
-        }
-        Update: {
-          created_at?: string
-          id?: string
-<<<<<<< HEAD
-          role?: Database["public"]["Enums"]["user_role"]
-          user_id?: string | null
-        }
-        Relationships: []
-=======
-          styles?: Json | null
-          theme_id?: string | null
-          updated_at?: string | null
-          variant_type?: string
-        }
-        Relationships: [
-          {
-            foreignKeyName: "theme_variants_theme_id_fkey"
-            columns: ["theme_id"]
-            isOneToOne: false
-            referencedRelation: "themes"
-            referencedColumns: ["id"]
-          },
-        ]
-      }
-      theme_versions: {
-        Row: {
-          changes: Json
-          created_at: string | null
-          created_by: string | null
-          id: string
-          theme_id: string | null
-          version: number
-        }
-        Insert: {
-          changes: Json
-          created_at?: string | null
-          created_by?: string | null
-          id?: string
-          theme_id?: string | null
-          version: number
-        }
-        Update: {
-          changes?: Json
-          created_at?: string | null
-          created_by?: string | null
-          id?: string
-          theme_id?: string | null
-          version?: number
-        }
-        Relationships: [
-          {
-            foreignKeyName: "theme_versions_theme_id_fkey"
-            columns: ["theme_id"]
-            isOneToOne: false
-            referencedRelation: "themes"
-            referencedColumns: ["id"]
-          },
-        ]
-      }
-      themes: {
-        Row: {
-          cache_key: string | null
-          cached_styles: Json | null
-          component_tokens: Json | null
-          composition_rules: Json | null
-          created_at: string | null
-          created_by: string | null
-          description: string | null
-          design_tokens: Json | null
-          id: string
           is_default: boolean | null
           name: string
           parent_theme_id: string | null
@@ -878,14 +423,21 @@
           status: Database["public"]["Enums"]["theme_status"] | null
           updated_at: string | null
           version: number | null
+          version: number | null
         }
         Insert: {
           cache_key?: string | null
           cached_styles?: Json | null
           component_tokens?: Json | null
           composition_rules?: Json | null
+          cache_key?: string | null
+          cached_styles?: Json | null
+          component_tokens?: Json | null
+          composition_rules?: Json | null
           created_at?: string | null
           created_by?: string | null
+          description?: string | null
+          design_tokens?: Json | null
           description?: string | null
           design_tokens?: Json | null
           id?: string
@@ -894,7 +446,13 @@
           parent_theme_id?: string | null
           published_at?: string | null
           status?: Database["public"]["Enums"]["theme_status"] | null
-          updated_at?: string | null
+          is_default?: boolean | null
+          name: string
+          parent_theme_id?: string | null
+          published_at?: string | null
+          status?: Database["public"]["Enums"]["theme_status"] | null
+          updated_at?: string | null
+          version?: number | null
           version?: number | null
         }
         Update: {
@@ -902,8 +460,14 @@
           cached_styles?: Json | null
           component_tokens?: Json | null
           composition_rules?: Json | null
+          cache_key?: string | null
+          cached_styles?: Json | null
+          component_tokens?: Json | null
+          composition_rules?: Json | null
           created_at?: string | null
           created_by?: string | null
+          description?: string | null
+          design_tokens?: Json | null
           description?: string | null
           design_tokens?: Json | null
           id?: string
@@ -912,40 +476,56 @@
           parent_theme_id?: string | null
           published_at?: string | null
           status?: Database["public"]["Enums"]["theme_status"] | null
-          updated_at?: string | null
+          is_default?: boolean | null
+          name?: string
+          parent_theme_id?: string | null
+          published_at?: string | null
+          status?: Database["public"]["Enums"]["theme_status"] | null
+          updated_at?: string | null
+          version?: number | null
           version?: number | null
         }
         Relationships: [
           {
             foreignKeyName: "themes_parent_theme_id_fkey"
             columns: ["parent_theme_id"]
+            foreignKeyName: "themes_parent_theme_id_fkey"
+            columns: ["parent_theme_id"]
             isOneToOne: false
+            referencedRelation: "themes"
             referencedRelation: "themes"
             referencedColumns: ["id"]
           },
         ]
->>>>>>> 67bc3648
       }
       user_roles: {
+      user_roles: {
         Row: {
           created_at: string
-          id: string
+          created_at: string
+          id: string
+          role: Database["public"]["Enums"]["user_role"]
           role: Database["public"]["Enums"]["user_role"]
           user_id: string | null
         }
         Insert: {
           created_at?: string
-          id?: string
+          created_at?: string
+          id?: string
+          role: Database["public"]["Enums"]["user_role"]
           role: Database["public"]["Enums"]["user_role"]
           user_id?: string | null
         }
         Update: {
           created_at?: string
-          id?: string
+          created_at?: string
+          id?: string
+          role?: Database["public"]["Enums"]["user_role"]
           role?: Database["public"]["Enums"]["user_role"]
           user_id?: string | null
         }
         Relationships: []
+        Relationships: []
       }
     }
     Views: {
@@ -953,13 +533,16 @@
     }
     Functions: {
       check_is_super_admin: {
+      check_is_super_admin: {
         Args: {
           user_id: string
         }
         Returns: boolean
       }
       ensure_theme_token_structure: {
-        Args: {
+      ensure_theme_token_structure: {
+        Args: {
+          data: Json
           data: Json
         }
         Returns: Json
@@ -984,15 +567,31 @@
         Args: {
           base_styles: Json
           override_styles: Json
+      get_theme_inheritance_chain: {
+        Args: {
+          theme_id: string
+        }
+        Returns: {
+          id: string
+          level: number
+        }[]
+      }
+      jsonb_deep_merge: {
+        Args: {
+          a: Json
+          b: Json
         }
         Returns: Json
       }
+      merge_theme_styles: {
+        Args: {
+          base_styles: Json
+          override_styles: Json
+        }
+        Returns: Json
+      }
     }
     Enums: {
-<<<<<<< HEAD
-=======
-      part_status: "draft" | "published" | "archived"
->>>>>>> 67bc3648
       theme_status: "draft" | "published" | "archived"
       user_role: "admin" | "super_admin" | "maker" | "subscriber"
     }
